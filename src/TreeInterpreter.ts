import { isFalse, strictDeepEqual } from './utils';
import { Runtime } from './Runtime';
import type { ExpressionNode, ExpressionReference, SliceNode } from './AST.type';
import type { JSONArray, JSONObject, JSONValue } from './JSON.type';

export class TreeInterpreter {
  runtime: Runtime;
  private _rootValue: JSONValue | null = null;

  constructor() {
    this.runtime = new Runtime(this);
  }

  search(node: ExpressionNode, value: JSONValue): JSONValue {
    this._rootValue = value;
    return this.visit(node, value) as JSONValue;
  }

  visit(node: ExpressionNode, value: JSONValue | ExpressionNode): JSONValue | ExpressionNode | ExpressionReference {
    switch (node.type) {
      case 'Field':
        if (value === null || typeof value !== 'object' || Array.isArray(value)) {
          return null;
        }
        return value[node.name] ?? null;
      case 'IndexExpression':
      case 'Subexpression':
        return this.visit(node.right, this.visit(node.left, value));
      case 'Index': {
        if (!Array.isArray(value)) {
          return null;
        }
        const index = node.value < 0 ? value.length + node.value : node.value;
        return value[index] ?? null;
      }
      case 'Slice': {
        if (!Array.isArray(value)) {
          return null;
        }
        const { start, stop, step } = this.computeSliceParams(value.length, node);
        const result = [];

        if (step > 0) {
          for (let i = start; i < stop; i += step) {
            result.push(value[i]);
          }
        } else {
          for (let i = start; i > stop; i += step) {
            result.push(value[i]);
          }
        }
        return result;
      }
      case 'Projection': {
        const { left, right } = node;
        const base = this.visit(left, value);
        if (!Array.isArray(base)) {
          return null;
        }
        const collected: JSONArray = [];
        for (const elem of base) {
          const current = this.visit(right, elem) as JSONValue;
          if (current !== null) {
            collected.push(current);
          }
        }
        return collected as JSONValue;
      }
      case 'ValueProjection': {
        const { left, right } = node;

        const base = this.visit(left, value);
        if (base === null || typeof base !== 'object' || Array.isArray(base)) {
          return null;
        }
        const collected: JSONArray = [];
        const values = Object.values(base);
        for (const elem of values) {
          const current = this.visit(right, elem) as JSONValue;
          if (current !== null) {
            collected.push(current);
          }
        }
        return collected;
      }
      case 'FilterProjection': {
        const { left, right, condition } = node;

        const base = this.visit(left, value);
        if (!Array.isArray(base)) {
          return null;
        }

        const results: JSONArray = [];
        for (const elem of base) {
          const matched = this.visit(condition, elem);
          if (isFalse(matched)) {
            continue;
          }
          const result = this.visit(right, elem) as JSONValue;
          if (result !== null) {
            results.push(result);
          }
        }
        return results;
      }
      case 'Comparator': {
        const first = this.visit(node.left, value);
        const second = this.visit(node.right, value);
        switch (node.name) {
          case 'EQ':
            return strictDeepEqual(first, second);
          case 'NE':
            return !strictDeepEqual(first, second);
          case 'GT':
            return (first as number) > (second as number);
          case 'GTE':
            return (first as number) >= (second as number);
          case 'LT':
            return (first as number) < (second as number);
          case 'LTE':
            return (first as number) <= (second as number);
        }
      }
      case 'Flatten': {
        const original = this.visit(node.child, value);
        return Array.isArray(original) ? original.flat() : null;
      }
      case 'Root':
        return this._rootValue;
      case 'MultiSelectList': {
        if (value === null) {
          return null;
        }
        const collected: JSONArray = [];
        for (const child of node.children) {
          collected.push(this.visit(child, value) as JSONValue);
        }
        return collected;
      }
      case 'MultiSelectHash': {
        if (value === null) {
          return null;
        }
        const collected: JSONObject = {};
        for (const child of node.children) {
          collected[child.name] = this.visit(child.value, value) as JSONValue;
        }
        return collected;
      }
      case 'OrExpression': {
        const result = this.visit(node.left, value);
        if (isFalse(result)) {
          return this.visit(node.right, value);
        }
        return result;
      }
      case 'AndExpression': {
        const result = this.visit(node.left, value);
        if (isFalse(result)) {
          return result;
        }
        return this.visit(node.right, value);
      }
      case 'NotExpression':
        return isFalse(this.visit(node.child, value));
      case 'Literal':
<<<<<<< HEAD
        return (node as ValueNode<JSONValue>).value;
      case Token.TOK_PIPE:
        left = this.visit((node as ExpressionNode).children[0], value);
        return this.visit((node as ExpressionNode).children[1], left);
      case Token.TOK_CURRENT:
        return value;
      case Token.TOK_ROOT:
        return this._rootValue;
      case 'Function':
        const resolvedArgs: (JSONValue | ExpressionNode)[] = [];
        for (let j = 0; j < (node as ExpressionNode).children.length; j += 1) {
          resolvedArgs.push(this.visit((node as ExpressionNode).children[j], value) as JSONValue);
        }
        return this.runtime.callFunction((node as FieldNode).name as string, resolvedArgs);
=======
        return node.value;
      case 'Pipe':
        return this.visit(node.right, this.visit(node.left, value));
      case 'Function': {
        const args: JSONArray = [];
        for (const child of node.children) {
          args.push(this.visit(child, value) as JSONValue);
        }
        return this.runtime.callFunction(node.name, args);
      }
>>>>>>> 210f553d
      case 'ExpressionReference':
        return {
          expref: true,
          ...node.child,
        };
      case 'Current':
      case 'Identity':
        return value;
    }
  }

  computeSliceParams(arrayLength: number, sliceNode: SliceNode): { start: number; stop: number; step: number } {
    let { start, stop, step } = sliceNode;

    if (step === null) {
      step = 1;
    } else if (step === 0) {
      const error = new Error('Invalid slice, step cannot be 0');
      error.name = 'RuntimeError';
      throw error;
    }

    start = start === null ? (step < 0 ? arrayLength - 1 : 0) : this.capSliceRange(arrayLength, start, step);
    stop = stop === null ? (step < 0 ? -1 : arrayLength) : this.capSliceRange(arrayLength, stop, step);

    return { start, stop, step };
  }

  capSliceRange(arrayLength: number, actualValue: number, step: number): number {
    let nextActualValue = actualValue;
    if (nextActualValue < 0) {
      nextActualValue += arrayLength;
      if (nextActualValue < 0) {
        nextActualValue = step < 0 ? -1 : 0;
      }
    } else if (nextActualValue >= arrayLength) {
      nextActualValue = step < 0 ? arrayLength - 1 : arrayLength;
    }
    return nextActualValue;
  }
}

export const TreeInterpreterInstance = new TreeInterpreter();
export default TreeInterpreterInstance;<|MERGE_RESOLUTION|>--- conflicted
+++ resolved
@@ -165,22 +165,6 @@
       case 'NotExpression':
         return isFalse(this.visit(node.child, value));
       case 'Literal':
-<<<<<<< HEAD
-        return (node as ValueNode<JSONValue>).value;
-      case Token.TOK_PIPE:
-        left = this.visit((node as ExpressionNode).children[0], value);
-        return this.visit((node as ExpressionNode).children[1], left);
-      case Token.TOK_CURRENT:
-        return value;
-      case Token.TOK_ROOT:
-        return this._rootValue;
-      case 'Function':
-        const resolvedArgs: (JSONValue | ExpressionNode)[] = [];
-        for (let j = 0; j < (node as ExpressionNode).children.length; j += 1) {
-          resolvedArgs.push(this.visit((node as ExpressionNode).children[j], value) as JSONValue);
-        }
-        return this.runtime.callFunction((node as FieldNode).name as string, resolvedArgs);
-=======
         return node.value;
       case 'Pipe':
         return this.visit(node.right, this.visit(node.left, value));
@@ -191,7 +175,6 @@
         }
         return this.runtime.callFunction(node.name, args);
       }
->>>>>>> 210f553d
       case 'ExpressionReference':
         return {
           expref: true,
