--- conflicted
+++ resolved
@@ -21,7 +21,7 @@
   optional?: boolean;
 }
 
-export type RuntimeFunction<T, U> = (resolvedArgs: T) => U;
+export type RuntimeFunction<T extends any[], U> = (resolvedArgs: T) => U;
 
 export interface FunctionSignature {
   // eslint-disable-next-line @typescript-eslint/no-explicit-any
@@ -66,11 +66,7 @@
     };
   }
 
-<<<<<<< HEAD
   callFunction(name: string, resolvedArgs: (JSONValue | ExpressionNode)[]): JSONValue {
-=======
-  callFunction(name: string, resolvedArgs: any): JSONValue {
->>>>>>> 210f553d
     const functionEntry = this.functionTable[name];
     if (functionEntry === undefined) {
       throw new Error(`Unknown function: ${name}()`);
